from xdrlib import Unpacker
from socket import socket, AF_INET, SOCK_DGRAM, ntohl
from math import floor
from util import ip_to_string, hexdump_bytes


def decode_sflow_data_source(sflow_data_source):

    # source type should be one of
    #   0 = ifIndex
    #   1 = smonVlanDataSource
    #   2 = entPhysicalEntry

    source_type = sflow_data_source >> 24
    value = sflow_data_source & 0xfff

    return (source_type, value)


def read_sflow_stream(addr, data):

    # Create unpacker
    up = Unpacker(data)

    # Get version version of sflow packet
    version = up.unpack_int()
    print('\n\nread_sflow_stream:version = %d' % version)

    # Reset to beginning
    up.set_position(0)
    if version == 5:
        read_sample_datagram(up)
    else:
        raise Exception()

    # Check if whole stream was read
    up.done()

def read_sample_datagram(up):

    sf = SFlow()

    # Unpack sample_datagram union
    #     uint version
    #     sample_datagram_v5 datagram
    version = up.unpack_int()
    assert(version == 5)

    # Unpack sample_datagram_v5 structure
    #    address agent_address          IP address of sampling agent, sFlowAgentAddress.
    #    unsigned int sub_agent_id;     Used to distinguishing between datagram streams
    #    unsigned int sequence_number;  Incremented with each sample datagram
    #    unsigned int uptime;           Current time (in milliseconds since device last booted).
    #    sample_record samples<>;       An array of sample records
    af = up.unpack_int()
    if af == 1:                 # IPv4
        agent_address = up.unpack_uint()
    else:
        raise Exception()

    sub_agent_id = up.unpack_uint()
    sequence_number = up.unpack_uint()
    uptime = up.unpack_uint()
    nb_sample_records = up.unpack_uint()

    
    # Print debug information
    print('read_sample_datagram:agent_address = %d' % agent_address)
    print('read_sample_datagram:af = %d' % af)
    print('read_sample_datagram:sub_agent_id = %d' % sub_agent_id)
    print('read_sample_datagram:sequence_number = %d' % sequence_number)
    print('read_sample_datagram:uptime = %d' % uptime)
    print('read_sample_datagram:nb_sample_records = %d' % nb_sample_records)

    # Iterating over sample records
    for i in range(nb_sample_records):
        print("read_sample_datagram:Reading sample record",i)

        try:
            read_sample_record(up, sf)
        except EOFError:
            print("read_sample_datagram: EOFError reading sample_record,", \
                      "Premature end of data stream, Skipping record")
            up.set_position(len(up.get_buffer()))
            break


def read_sample_record(up, sample_datagram):

    # Unpack sample_record structure
    #    data_format sample_type;      Specifies the type of sample data
    #    opaque sample_data<>;          A structure corresponding to the sample_type

    # Decode sample type
    sample_type = up.unpack_uint()
    enterprise = sample_type >> 12
    format = sample_type & 0xfff
    print('read_sample_record:sample_type == %d (%d, %d)' % (sample_type, enterprise, format))

    # Unpack sample data
    sample_data = up.unpack_opaque()
    up_sample_data = Unpacker(sample_data)
    
    if sample_type == 1:    # enterprise = 0, format = 1 --> flow_record
        read_flow_sample(up_sample_data, sample_datagram)
    elif sample_type == 2: # enterprise = 0, format = 2 --> counter_record
        read_couter_sample(up_sample_data, sample_datagram)
    else:
        raise Exception()

    # Check if whole data block was unpacked
    up_sample_data.done()


def read_flow_sample(up, sample_datagram):
    
    # Unpack flow_sample structure
    #    unsigned int sequence_number;   Incremented with each flow sample
    #    sflow_data_source source_id;    sFlowDataSource
    #    unsigned int sampling_rate;     sFlowPacketSamplingRate
    #    unsigned int sample_pool;       Total number of packets that could have been sampled
    #    unsigned int drops;             Number of times that the sFlow agent detected 
    #                                    that a packet marked to be sampled was dropped
    #    interface input;                Interface packet was received on.
    #    interface output;               Interface packet was sent on.
    #    flow_record flow_records<>;     Information about a sampled packet

    sequence_number = up.unpack_uint()
    source_id = up.unpack_uint()
    sampling_rate = up.unpack_uint()
    sample_pool = up.unpack_uint()
    drops = up.unpack_uint()
    input_if = up.unpack_uint()
    output_if = up.unpack_uint()
    nb_flow_records = up.unpack_uint()

    (source_id_index, source_id_value) = decode_sflow_data_source(source_id)

    # Some debug output
    print("read_flow_sample:sequence_number = %d" % sequence_number)
    print("read_flow_sample:source_id = %d (%d, %d)" % (source_id,source_id_index, source_id_value))
    print("read_flow_sample:sampling_rate = %d" % sampling_rate)
    print("read_flow_sample:sample_pool = %d" % sample_pool)
    print("read_flow_sample:drops = %d" % drops)
    print("read_flow_sample:input_if = %d" % (input_if))
    print("read_flow_sample:output_if = %d" % (output_if))
    print("read_flow_sample:nb_flow_records = %d" % nb_flow_records)
    
    # Iterating over flow records
    for i in range(nb_flow_records):
        read_flow_record(up, sample_datagram)


def read_flow_record(up, sample_datagram):

    # Unpack flow_record structure
    #     data_format flow_format;      The format of sflow_data
    #     opaque flow_data<>;           Flow data uniquely defined by the flow_format.

    # Unpack data format
    flow_format = up.unpack_uint()
    enterprise = flow_format >> 12
    format = flow_format & 0xfff
    print('read_flow_record:flow_format == %d (%d, %d)' % (flow_format, enterprise, format))

    # Uppack whole data block
    flow_data = up.unpack_opaque()
    up_flow_data = Unpacker(flow_data)
    
    # Further unpacking depending on format
    if format == 1:
        read_sampled_header(up_flow_data, sample_datagram)
    elif format == 2:
        read_sampled_ethernet(up_flow_data, sample_datagram)  
    elif format == 3:
        read_sampled_ipv4(up_flow_data, sample_datagram)
    else:
        print('read_flow_record:Unknown data_format (%d)' % format)

    # Check if everything was unpacked
    up_flow_data.done()



def read_sampled_header(up, sample_datagram):

    # Unpack sampled raw header
    #     header_protocol protocol;      Format of sampled header
    #     unsigned int frame_length;     Original length of packet before sampling.
    #     unsigned int stripped;         The number of octets removed from the packet before 
    #                                    extracting the header<> octets.
    #     opaque header<>;               Header bytes

    header_protocol = up.unpack_int()
    frame_length = up.unpack_uint()
    stripped = up.unpack_uint()
    header = up.unpack_opaque()

    # Decode header data
    decode_sampled_header(header)
    
    print("read_sampled_header:header_protocol = %d" % header_protocol)
    print("read_sampled_header:frame_length = %d" % frame_length)
    print("read_sampled_header:stripped = %d" % stripped)
<<<<<<< HEAD
    print("read_sampled_header:header",header)
=======
    # print("read_sampled_header:header",header)
    print('read_sampled_header:header')
    hexdump_bytes(bytes(header))
    print("read_sampled_header:header_source_ip = %d (%s)" % (header_source_ip, ip_to_string(header_source_ip)))
    print("read_sampled_header:header_dst_ip = %d (%s)" % (header_dst_ip, ip_to_string(header_dst_ip)))
>>>>>>> eb08bd07


def read_sampled_ethernet(up, sample_datagram):

    # Unpack Ethernet Frame Data
    #     unsigned int length;   The length of the MAC packet received on the network
    #     mac src_mac;           Source MAC address
    #     mac dst_mac;           Destination MAC address
    #     unsigned int type;     Ethernet packet type

    length = up.unpack_uint()
    src_mac = up.unpack_fopaque(6)
    dst_mac = up.unpack_fopaque(6)
    eth_type = up.unpack_uint()

    print("read_sampled_ethernet:length = %d" % length)
    print("read_sampled_ethernet:src_mac = %d" % src_mac)
    print("read_sampled_ethernet:dst_mac = %d" % dst_mac)
    print("read_sampled_ethernet:eth_type = %d" % eth_type)
    

def read_sampled_ipv4(up, sample_datagram):

    # Unpack Packet IP version 4 data
    #     unsigned int length;     The length of the IP packet excluding lower layer encapsulations
    #     unsigned int protocol;   IP Protocol type (for example, TCP = 6, UDP = 17)
    #     ip_v4 src_ip;            Source IP Address
    #     ip_v4 dst_ip;            Destination IP Address
    #     unsigned int src_port;   TCP/UDP source port number or equivalent
    #     unsigned int dst_port;   TCP/UDP destination port number or equivalent
    #     unsigned int tcp_flags;  TCP flags
    #     unsigned int tos;        IP type of service

    # Unpack fields
    length = up.unpack_uint()
    protocol = up.unpack_uint()
    src_ip = up.unpack_fopaque(4)
    dst_ip = up.unpack_fopaque(4)
    src_port = up.unpack_uint()
    dst_port = up.unpack_uint()
    tcp_flags = up.unpack_uint()
    tos = up.unpack_uint()

    # Some debug output
    print("read_sampled_ipv4:length = %d" % length)
    print("read_sampled_ipv4:protocol = %d" % protocol)
    print("read_sampled_ipv4:src_ip = %d (%s)" % (src_ip, ip_to_string(src_ip)))
    print("read_sampled_ipv4:dst_ip = %d (%s)" % (dst_ip, ip_to_string(dst_ip)))
    print("read_sampled_ipv4:src_port = %d" % src_port)
    print("read_sampled_ipv4:dst_port = %d" % dst_port)
    print("read_sampled_ipv4:tcp_flags = %d" % tcp_flags)
    print("read_sampled_ipv4:tos = %d" % tos)
    


def decode_sampled_header(header):

    # TODO: Decoder for sampled header data
    up_header = Unpacker(header)
#    header_first_byte = up_header.unpack_uint()
#    header_version = header_first_byte >> 28
#    header_second_byte = up_header.unpack_uint()
#    header_third_byte = up_header.unpack_uint()
#    header_source_ip = up_header.unpack_uint()
#    header_dst_ip = up_header.unpack_uint()

#    print("read_sampled_header:header_source_ip = %d (%s)" % (header_source_ip, ipToString(header_source_ip)))
#    print("read_sampled_header:header_dst_ip = %d (%s)" % (header_dst_ip, ipToString(header_dst_ip)))



def read_couter_sample(up, sample_datagram):

    # Unpack counter_sample structure
    #     unsigned int sequence_number;   Incremented with each counter sample generated by this source_id
    #     sflow_data_source source_id;    sFlowDataSource
    #     counter_record counters<>;      Counters polled for this source
    
    sequence_number = up.unpack_uint()
    source_id = up.unpack_uint()
    nb_counters = up.unpack_uint()

    (source_id_index, source_id_value) = decode_sflow_data_source(source_id)

    # Some debug output
    print("read_counter_sample:sequence_number = %d" % sequence_number)
    print("read_counter_sample:source_id = %d (%d, %d)" % (source_id,source_id_index, source_id_value))

    # Iterating over counter records
    for i in range(nb_counters):
        read_counter_record(up, sample_datagram)

def read_counter_record(up, sample_datagram):

    # Unpack counter_record structure
    #     data_format counter_format;     The format of counter_data
    #     opaque counter_data<>;          A block of counters uniquely defined by the counter_format.
    
    # Unpack data format
    counter_format = up.unpack_uint()
    enterprise = counter_format >> 12
    format = counter_format & 0xfff
    print('read_counter_record:counter_format == %d (%d, %d)' % (counter_format, enterprise, format))
    
    # Uppack whole data block
    counter_data = up.unpack_opaque()
    up_counter_data = Unpacker(counter_data)
    
    # Further unpacking depending on format
    if format == 1:
        read_if_counters(up_counter_data, sample_datagram)
    elif format == 2:
        read_ethernet_counters(up_flow_data, sample_datagram)  
    elif format == 3:
        read_tokenring_counters(up_flow_data, sample_datagram)  
    elif format == 4:
        read_vg_counters(up_flow_data, sample_datagram)  
    elif format == 5:
        read_vlan_counters(up_flow_data, sample_datagram)  
    else:
        print('read_flow_record:Unknown data_format (%d)' % format)

    # Check if everything was unpacked
    up_counter_data.done()


def read_if_counters(up, sample_datagram):

    # Unpack Generic Interface Counters
    #     unsigned int ifIndex;
    #     unsigned int ifType;
    #     unsigned hyper ifSpeed;
    #     unsigned int ifDirection;      derived from MAU MIB (RFC 2668)
    #                                    0 = unkown, 1=full-duplex, 2=half-duplex,
    #                                    3 = in, 4=out
    #     unsigned int ifStatus;         bit field with the following bits assigned
    #                                    bit 0 = ifAdminStatus (0 = down, 1 = up)
    #                                    bit 1 = ifOperStatus (0 = down, 1 = up)
    #     unsigned hyper ifInOctets;
    #     unsigned int ifInUcastPkts;
    #     unsigned int ifInMulticastPkts;
    #     unsigned int ifInBroadcastPkts;
    #     unsigned int ifInDiscards;
    #     unsigned int ifInErrors;
    #     unsigned int ifInUnknownProtos;
    #     unsigned hyper ifOutOctets;
    #     unsigned int ifOutUcastPkts;
    #     unsigned int ifOutMulticastPkts;
    #     unsigned int ifOutBroadcastPkts;
    #     unsigned int ifOutDiscards;
    #     unsigned int ifOutErrors;
    #     unsigned int ifPromiscuousMode;
    
    ifIndex = up.unpack_uint()
    ifType = up.unpack_uint()
    ifSpeed = up.unpack_uhyper()
    ifDirection = up.unpack_uint()
    ifStatus = up.unpack_uint()
    ifInOctets = up.unpack_uhyper()
    ifInUcastPkts = up.unpack_uint()
    ifInMulticastPkts = up.unpack_uint()
    ifInBroadcastPkts = up.unpack_uint()
    ifInDiscards = up.unpack_uint()
    ifInErrors = up.unpack_uint()
    ifInUnknownProtos = up.unpack_uint()
    ifOutOctets = up.unpack_uhyper()
    ifOutUcastPkts = up.unpack_uint()
    ifOutMulticastPkts = up.unpack_uint()
    ifOutBroadcastPkts = up.unpack_uint()
    ifOutDiscards = up.unpack_uint()
    ifOutErrors = up.unpack_uint()
    ifPromiscuousMode = up.unpack_uint()

    # Print debug output
    print("read_if_counters:ifIndex = %d" %  ifIndex)
    print("read_if_counters:ifType = %d" %  ifType)
    print("read_if_counters:ifSpeed = %d" %  ifSpeed)
    print("read_if_counters:ifDirection = %d" %  ifDirection)
    print("read_if_counters:ifStatus = %d" %  ifStatus)
    print("read_if_counters:ifInOctets = %d" %  ifInOctets)
    print("read_if_counters:ifInUcastPkts = %d" %  ifInUcastPkts)
    print("read_if_counters:ifInMulticastPkts = %d" %  ifInMulticastPkts)
    print("read_if_counters:ifInBroadcastPkts = %d" %  ifInBroadcastPkts)
    print("read_if_counters:ifInDiscards = %d" %  ifInDiscards)
    print("read_if_counters:ifInErrors = %d" %  ifInErrors)
    print("read_if_counters:ifInUnknownProtos = %d" %  ifInUnknownProtos)
    print("read_if_counters:ifOutOctets = %d" %  ifOutOctets)
    print("read_if_counters:ifOutUcastPkts = %d" %  ifOutUcastPkts)
    print("read_if_counters:ifOutMulticastPkts = %d" %  ifOutMulticastPkts)
    print("read_if_counters:ifOutBroadcastPkts = %d" %  ifOutBroadcastPkts)
    print("read_if_counters:ifOutDiscards = %d" %  ifOutDiscards)
    print("read_if_counters:ifOutErrors = %d" %  ifOutErrors)
    print("read_if_counters:ifPromiscuousMode = %d" %  ifPromiscuousMode)
    

def read_ethernet_counters(up, sample_datagram):

    # Unpack ethernet_counters structure
    #      unsigned int dot3StatsAlignmentErrors;
    #      unsigned int dot3StatsFCSErrors;
    #      unsigned int dot3StatsSingleCollisionFrames;
    #      unsigned int dot3StatsMultipleCollisionFrames;
    #      unsigned int dot3StatsSQETestErrors;
    #      unsigned int dot3StatsDeferredTransmissions;
    #      unsigned int dot3StatsLateCollisions;
    #      unsigned int dot3StatsExcessiveCollisions;
    #      unsigned int dot3StatsInternalMacTransmitErrors;
    #      unsigned int dot3StatsCarrierSenseErrors;
    #      unsigned int dot3StatsFrameTooLongs;
    #      unsigned int dot3StatsInternalMacReceiveErrors;
    #      unsigned int dot3StatsSymbolErrors;

    dot3StatsAlignmentErrors = up.unpack_uint()
    dot3StatsFCSErrors = up.unpack_uint()
    dot3StatsSingleCollisionFrames = up.unpack_uint()
    dot3StatsMultipleCollisionFrames = up.unpack_uint()
    dot3StatsSQETestErrors = up.unpack_uint()
    dot3StatsDeferredTransmissions = up.unpack_uint()
    dot3StatsLateCollisions = up.unpack_uint()
    dot3StatsExcessiveCollisions = up.unpack_uint()
    dot3StatsInternalMacTransmitErrors = up.unpack_uint()
    dot3StatsCarrierSenseErrors = up.unpack_uint()
    dot3StatsFrameTooLongs = up.unpack_uint()
    dot3StatsInternalMacReceiveErrors = up.unpack_uint()
    dot3StatsSymbolErrors = up.unpack_uint()

    # Print debug output
    print("read_ethernet_counters:dot3StatsAlignmentErrors = %s" %  dot3StatsAlignmentErrors)
    print("read_ethernet_counters:dot3StatsFCSErrors = %s" %  dot3StatsFCSErrors)
    print("read_ethernet_counters:dot3StatsSingleCollisionFrames = %s" %  dot3StatsSingleCollisionFrames)
    print("read_ethernet_counters:dot3StatsMultipleCollisionFrames = %s" %  dot3StatsMultipleCollisionFrames)
    print("read_ethernet_counters:dot3StatsSQETestErrors = %s" %  dot3StatsSQETestErrors)
    print("read_ethernet_counters:dot3StatsDeferredTransmissions = %s" %  dot3StatsDeferredTransmissions)
    print("read_ethernet_counters:dot3StatsLateCollisions = %s" %  dot3StatsLateCollisions)
    print("read_ethernet_counters:dot3StatsExcessiveCollisions = %s" %  dot3StatsExcessiveCollisions)
    print("read_ethernet_counters:dot3StatsInternalMacTransmitErrors = %s" %  dot3StatsInternalMacTransmitErrors)
    print("read_ethernet_counters:dot3StatsCarrierSenseErrors = %s" %  dot3StatsCarrierSenseErrors)
    print("read_ethernet_counters:dot3StatsFrameTooLongs = %s" %  dot3StatsFrameTooLongs)
    print("read_ethernet_counters:dot3StatsInternalMacReceiveErrors = %s" %  dot3StatsInternalMacReceiveErrors)
    print("read_ethernet_counters:dot3StatsSymbolErrors = %s" %  dot3StatsSymbolErrors)
    


def read_tokenring_counters(up, sample_datagram):

    # Unpack tokenring_counters structure
    #     unsigned int dot5StatsLineErrors;
    #     unsigned int dot5StatsBurstErrors;
    #     unsigned int dot5StatsACErrors;
    #     unsigned int dot5StatsAbortTransErrors;
    #     unsigned int dot5StatsInternalErrors;
    #     unsigned int dot5StatsLostFrameErrors;
    #     unsigned int dot5StatsReceiveCongestions;
    #     unsigned int dot5StatsFrameCopiedErrors;
    #     unsigned int dot5StatsTokenErrors;
    #     unsigned int dot5StatsSoftErrors;
    #     unsigned int dot5StatsHardErrors;
    #     unsigned int dot5StatsSignalLoss;
    #     unsigned int dot5StatsTransmitBeacons;
    #     unsigned int dot5StatsRecoverys;
    #     unsigned int dot5StatsLobeWires;
    #     unsigned int dot5StatsRemoves;
    #     unsigned int dot5StatsSingles;
    #     unsigned int dot5StatsFreqErrors;

    dot5StatsLineErrors = up.unpack_uint()
    dot5StatsBurstErrors = up.unpack_uint()
    dot5StatsACErrors = up.unpack_uint()
    dot5StatsAbortTransErrors = up.unpack_uint()
    dot5StatsInternalErrors = up.unpack_uint()
    dot5StatsLostFrameErrors = up.unpack_uint()
    dot5StatsReceiveCongestions = up.unpack_uint()
    dot5StatsFrameCopiedErrors = up.unpack_uint()
    dot5StatsTokenErrors = up.unpack_uint()
    dot5StatsSoftErrors = up.unpack_uint()
    dot5StatsHardErrors = up.unpack_uint()
    dot5StatsSignalLoss = up.unpack_uint()
    dot5StatsTransmitBeacons = up.unpack_uint()
    dot5StatsRecoverys = up.unpack_uint()
    dot5StatsLobeWires = up.unpack_uint()
    dot5StatsRemoves = up.unpack_uint()
    dot5StatsSingles = up.unpack_uint()
    dot5StatsFreqErrors = up.unpack_uint()

    # Debug output
    print("read_tokenring_counters:dot5StatsLineErrors = %d" % dot5StatsLineErrors)
    print("read_tokenring_counters:dot5StatsBurstErrors = %d" % dot5StatsBurstErrors)
    print("read_tokenring_counters:dot5StatsACErrors = %d" % dot5StatsACErrors)
    print("read_tokenring_counters:dot5StatsAbortTransErrors = %d" % dot5StatsAbortTransErrors)
    print("read_tokenring_counters:dot5StatsInternalErrors = %d" % dot5StatsInternalErrors)
    print("read_tokenring_counters:dot5StatsLostFrameErrors = %d" % dot5StatsLostFrameErrors)
    print("read_tokenring_counters:dot5StatsReceiveCongestions = %d" % dot5StatsReceiveCongestions)
    print("read_tokenring_counters:dot5StatsFrameCopiedErrors = %d" % dot5StatsFrameCopiedErrors)
    print("read_tokenring_counters:dot5StatsTokenErrors = %d" % dot5StatsTokenErrors)
    print("read_tokenring_counters:dot5StatsSoftErrors = %d" % dot5StatsSoftErrors)
    print("read_tokenring_counters:dot5StatsHardErrors = %d" % dot5StatsHardErrors)
    print("read_tokenring_counters:dot5StatsSignalLoss = %d" % dot5StatsSignalLoss)
    print("read_tokenring_counters:dot5StatsTransmitBeacons = %d" % dot5StatsTransmitBeacons)
    print("read_tokenring_counters:dot5StatsRecoverys = %d" % dot5StatsRecoverys)
    print("read_tokenring_counters:dot5StatsLobeWires = %d" % dot5StatsLobeWires)
    print("read_tokenring_counters:dot5StatsRemoves = %d" % dot5StatsRemoves)
    print("read_tokenring_counters:dot5StatsSingles = %d" % dot5StatsSingles)
    print("read_tokenring_counters:dot5StatsFreqErrors = %d" % dot5StatsFreqErrors)


def read_vg_counters(up, sample_datagram):

    # Unpack 100 BaseVG interface counters
    #     unsigned int dot12InHighPriorityFrames;
    #     unsigned hyper dot12InHighPriorityOctets;
    #     unsigned int dot12InNormPriorityFrames;
    #     unsigned hyper dot12InNormPriorityOctets;
    #     unsigned int dot12InIPMErrors;
    #     unsigned int dot12InOversizeFrameErrors;
    #     unsigned int dot12InDataErrors;
    #     unsigned int dot12InNullAddressedFrames;
    #     unsigned int dot12OutHighPriorityFrames;
    #     unsigned hyper dot12OutHighPriorityOctets;
    #     unsigned int dot12TransitionIntoTrainings;
    #     unsigned hyper dot12HCInHighPriorityOctets;
    #     unsigned hyper dot12HCInNormPriorityOctets;
    #     unsigned hyper dot12HCOutHighPriorityOctets;

    dot12InHighPriorityFrames = up.unpack_uint()
    dot12InHighPriorityOctets = up.unpack_uhyper()
    dot12InNormPriorityFrames = up.unpack_uint()
    dot12InNormPriorityOctets = up.unpack_uhyper()
    dot12InIPMErrors = up.unpack_uint()
    dot12InOversizeFrameErrors = up.unpack_uint()
    dot12InDataErrors = up.unpack_uint()
    dot12InNullAddressedFrames = up.unpack_uint()
    dot12OutHighPriorityFrames = up.unpack_uint()
    dot12OutHighPriorityOctets = up.unpack_uhyper()
    dot12TransitionIntoTrainings = up.unpack_uint()
    dot12HCInHighPriorityOctets = up.unpack_uhyper()
    dot12HCInNormPriorityOctets = up.unpack_uhyper()
    dot12HCOutHighPriorityOctets = up.unpack_uhyper()

    # Backup output
    print("read_vg_counters:dot12InHighPriorityFrames = %d" % dot12InHighPriorityFrames)
    print("read_vg_counters:dot12InHighPriorityOctets = %d" % dot12InHighPriorityOctets)
    print("read_vg_counters:dot12InNormPriorityFrames = %d" % dot12InNormPriorityFrames)
    print("read_vg_counters:dot12InNormPriorityOctets = %d" % dot12InNormPriorityOctets)
    print("read_vg_counters:dot12InIPMErrors = %d" % dot12InIPMErrors)
    print("read_vg_counters:dot12InOversizeFrameErrors = %d" % dot12InOversizeFrameErrors)
    print("read_vg_counters:dot12InDataErrors = %d" % dot12InDataErrors)
    print("read_vg_counters:dot12InNullAddressedFrames = %d" % dot12InNullAddressedFrames)
    print("read_vg_counters:dot12OutHighPriorityFrames = %d" % dot12OutHighPriorityFrames)
    print("read_vg_counters:dot12OutHighPriorityOctets = %d" % dot12OutHighPriorityOctets)
    print("read_vg_counters:dot12TransitionIntoTrainings = %d" % dot12TransitionIntoTrainings)
    print("read_vg_counters:dot12HCInHighPriorityOctets = %d" % dot12HCInHighPriorityOctets)
    print("read_vg_counters:dot12HCInNormPriorityOctets = %d" % dot12HCInNormPriorityOctets)
    print("read_vg_counters:dot12HCOutHighPriorityOctets = %d" % dot12HCOutHighPriorityOctets)


def read_vlan_counters(up, sample_datagram):

    # Unpack VLAN counters
    #     unsigned int vlan_id;
    #     unsigned hyper octets;
    #     unsigned int ucastPkts;
    #     unsigned int multicastPkts;
    #     unsigned int broadcastPkts;
    #     unsigned int discards;

    vlan_id = up.unpack_uint()
    octets = up.unpack_uhyper()
    ucastPkts = up.unpack_uint()
    multicastPkts = up.unpack_uint()
    broadcastPkts = up.unpack_uint()
    discards = up.unpack_uint()

    # Print backup output
    print("read_vg_counters:vlan = %d" % vlan)
    print("read_vg_counters:octets = %d" % octets)
    print("read_vg_counters:ucastPkts = %d" % ucastPkts)
    print("read_vg_counters:multicastPkts = %d" % multicastPkts)
    print("read_vg_counters:broadcastPkts = %d" % broadcastPkts)
    print("read_vg_counters:discards = %d" % discards)


class SFlow (object):

    def __init__(self):

        self.version = 5
        self.src_addr = 0
        self.src_port = 0
        self.sub_agent_id = 0
        self.sequence_number = 0
        self.uptime = 0
        self.samples = []

    def __repr__(self):
        return '<sflow5,src=%s:%d,agent=%d,seq=%d,up=%dh, samples=%s>' % (self.src_addr, 
                                                                          self.src_port, 
                                                                          self.sub_agent_id, 
                                                                          self.sequence_number, 
                                                                          floor(self.uptime/3600000.0), 
                                                                          str(self.samples))

class FlowSample (object):
    def __init__(self, sflow_info):
        self.sflow_info = sflow_info
        self.flow_records = []

    def __repr__(self):
        return '<flow-sample, %d flow-recs>' % (len(self.flow_records))


class IfCounterRecord (object):
    def __init__(self, counter_sample_info):
        self.counter_sample_info = counter_sample_info
        self.if_index = 0
        self.if_type = 0
        self.if_speed = 0
        self.if_direction = 0
        self.if_status = 0
        self.if_in_octets = 0
        self.if_in_ucast_pkts = 0
        self.if_in_multicast_pkts = 0
        self.if_in_broadcast_pkts = 0
        self.if_in_discards = 0
        self.if_in_errors = 0
        self.if_in_unknown_protos = 0
        self.if_out_octets = 0
        self.if_out_ucast_pkts = 0
        self.if_out_multicast_pkts = 0
        self.if_out_broadcast_pkts = 0
        self.if_out_discards = 0
        self.if_out_errors = 0
        self.if_promiscuous_mode = 0

    def __repr__(self):
        return '%d' % (self.if_index)

class EthernetCounterRecord (object):
    def __init__(self):
        pass

    def __repr__(self):
        pass

class CounterSample (object):
    def __init__(self):
        self.counter_records = []

    def __repr__(self):
        return '<counter-sample, %d counter-recs>' % (len(self.counter_records))


class FlowRecord (object):
    def __init__(self, sample):
        self.sample = sample

    def __repr__(self):
        return 'FlowRecord'


class FlowRecordIPv4 (FlowRecord):
    def __init__(self, sample):
        FlowRecord.__init__(self, sample)

        self.length = None
        self.protocol = None
        self.src_ip = None
        self.dst_ip = None
        self.src_port = None
        self.dst_port = None
        self.tcp_flags = None
        self.tos = None

    def __repr__(self):
        return '<FlowRecordIPv4: src=%x:%d, dst=%x:%d' % (self.src_ip, self.src_port, self.dst_ip, self.dst_port)


class FlowRecordRaw (FlowRecord):
    def __init__(self, sample):
        FlowRecord.__init__(self, sample)

        self.record.header_protocol = None
        self.frame_length = None
        self.stripped = None
        self.header = None

    def __repr__(self):
        return 'FlowRecordRaw'


def readFlowRecord(up, sample):
    data_format = up.unpack_uint()
    print('readFlowRecord:data_format = %d' % data_format)
    data_end = up.unpack_uint() + up.get_position() # order of
                                                    # funcalls is
                                                    # important

    if data_format == 1:        # raw packet header
        print('pos=%d, end=%d' % (up.get_position(), data_end - 1))
        while up.get_position() < data_end - 1:
            record = FlowRecordRaw(sample)

            record.header_protocol = up.unpack_int()
            record.frame_length = up.unpack_uint()
            record.stripped = up.unpack_uint()
            record.header = up.unpack_opaque()

            yield record
    elif data_format == 2:      # sampled ethernet
        while up.get_position() < data_end - 1:
            length = up.unpack_uint()
            src_mac = up.unpack_fopaque(6)
            dst_mac = up.unpack_fopaque(6)
            eth_type = up.unpack_uint()
    elif data_format == 3:      # sampled IPv4
        while up.get_position() < data_end - 1:
            record = FlowRecordIPv4(sample)

            record.length = up.unpack_uint()
            record.protocol = up.unpack_uint()
            record.src_ip = up.unpack_uint()
            record.dst_ip = up.unpack_uint()
            record.src_port = up.unpack_uint()
            record.dst_port = up.unpack_uint()
            record.tcp_flags = up.unpack_uint()
            record.tos = up.unpack_uint()
            
            yield record
    else:
        print('Unknown data_format (%d)' % data_format)
        up.set_position(data_end)
    # elif data_format == 4:      # sampled IPv6
    #     raise Exception()
    # elif data_format == 1001:   # extended switch data
    #     raise Exception()
    # elif data_format == 1002:   # extended router data
    #     raise Exception()
    # elif data_format == 1003:   # extended gateway data
    #     raise Exception()
    # elif data_format == 1004:   # extended user data
    #     raise Exception()
    # elif data_format == 1005:   # extended url data
    #     raise Exception()
    # elif data_format == 1006:   # extended MPLS data
    #     raise Exception()
    # elif data_format == 1007:   # extended NAT data
    #     raise Exception()
    # elif data_format == 1008:   # extended MPLS tunnel
    #     raise Exception()
    # elif data_format == 1009:   # extended MPLS VC
    #     raise Exception()
    # elif data_format == 1010:   # extended MPLS FEC
    #     raise Exception()
    # elif data_format == 1011:   # extended MPLS LVP FEC
    #     raise Exception()
    # elif data_format == 1012:   # extended VLAN tunnel
    #     raise Exception()
    # else:
    #     print('Aiiiieeee! %d' % data_format)
    #     raise Exception()

def readIfCounters(up):
    if_cnt = IfCounterRecord()
    if_cnt.if_index = up.unpack_uint()
    print('if_cnt.if_index = %d' % if_cnt.if_index)
    if_cnt.if_type = up.unpack_uint()
    print('if_cnt.if_type = %d' % if_cnt.if_type)
    if_cnt.if_speed = up.unpack_uhyper()
    print('if_cnt.if_speed = %d' % if_cnt.if_speed)
    if_cnt.if_direction = up.unpack_uint()
    print('if_cnt.if_direction = %d' % if_cnt.if_direction)
    if_cnt.if_status = up.unpack_uint()
    print('if_cnt.if_status = %d' % if_cnt.if_status)
    if_cnt.if_in_octets = up.unpack_uhyper()
    print('if_cnt.if_in_octets = %d' % if_cnt.if_in_octets)
    if_cnt.if_in_ucast_pkts = up.unpack_uint()
    print('if_cnt.if_in_ucast_pkts = %d' % if_cnt.if_in_ucast_pkts)
    if_cnt.if_in_multicast_pkts = up.unpack_uint()
    print('if_cnt.if_in_multicast_pkts = %d' % if_cnt.if_in_multicast_pkts)
    if_cnt.if_in_broadcast_pkts = up.unpack_uint()
    print('if_cnt.if_in_broadcast_pkts = %d' % if_cnt.if_in_broadcast_pkts)
    if_cnt.if_in_discards = up.unpack_uint()
    print('if_cnt.if_in_discards = %d' % if_cnt.if_in_discards)
    if_cnt.if_in_errors = up.unpack_uint()
    print('if_cnt.if_in_errors = %d' % if_cnt.if_in_errors)
    if_cnt.if_in_unknown_protos = up.unpack_uint()
    print('if_cnt.if_in_unknown_protos = %d' % if_cnt.if_in_unknown_protos)
    if_cnt.if_out_octets = up.unpack_uhyper()
    print('if_cnt.if_out_octets = %d' % if_cnt.if_out_octets)
    if_cnt.if_out_ucast_pkts = up.unpack_uint()
    print('if_cnt.if_out_ucast_pkts = %d' % if_cnt.if_out_ucast_pkts)
    if_cnt.if_out_multicast_pkts = up.unpack_uint()
    print('if_cnt.if_out_multicast_pkts = %d' % if_cnt.if_out_multicast_pkts)
    if_cnt.if_out_broadcast_pkts = up.unpack_uint()
    print('if_cnt.if_out_broadcast_pkts = %d' % if_cnt.if_out_broadcast_pkts)
    if_cnt.if_out_discards = up.unpack_uint()
    print('if_cnt.if_out_discards = %d' % if_cnt.if_out_discards)
    if_cnt.if_out_errors = up.unpack_uint()
    print('if_cnt.if_out_errors = %d' % if_cnt.if_out_errors)
    if_cnt.if_promiscuous_mode = up.unpack_uint()
    print('if_cnt.if_promiscuous_mode = %d' % if_cnt.if_promiscuous_mode)
    return if_cnt

def readEthernetCounters(up):
    eth_cnt = EthernetCounterRecord()
    for i in range(13):
        up.unpack_uint()
    return eth_cnt

def readVlanCounters(up):
    vlan_id = up.unpack_uint()
    octets = up.unpack_uhyper()
    ucast_pkts = up.unpack_uint()
    multicast_pkts = up.unpack_uint()
    broadcast_pkts = up.unpack_uint()
    discards = up.unpack_uint()
    print('vlan_id: %d, octets: %d, ucast: %d, mcast: %d, bcast: %d, discards: %d' % (vlan_id, octets, ucast_pkts, multicast_pkts, broadcast_pkts, discards))

def readProcessorInfo(up):
    cpu_5s = up.unpack_int()
    cpu_1m = up.unpack_int()
    cpu_5m = up.unpack_int()
    total_memory = up.unpack_uhyper()
    free_memory = up.unpack_uhyper()

    print('<procinfo cpu (5s/1m/5m): %d %d %d  |mem(free/total): %d/%d' % (cpu_5s, cpu_1m, cpu_5m, free_memory, total_memory))

def readCounterRecord(up):
    data_format = up.unpack_uint()
    data_end = up.unpack_uint() + up.get_position() # order of
                                                    # funcalls is
                                                    # important
    items = []
    if data_format == 1:        # enterprise = 0, format = 1 -> struct if_counters
        print('if_counters')
        while up.get_position() < data_end - 1:
            items.append(readIfCounters(up))
    elif data_format == 2:      # enterprise = 0, format = 2 -> struct ethernet_counters
        print('ethernet_counters')
        while up.get_position() < data_end - 1:
            items.append(readEthernetCounters(up))
    elif data_format == 5:      # enterprise = 0, format = 5 -> struct vlan_counters
        print('vlan_counters')
        while up.get_position() < data_end - 1:
            items.append(readVlanCounters(up))
    elif data_format == 1001:   # enterprise = 0, format = 1001 -> struct processor
        print('processor info')
        while up.get_position() < data_end - 1:
            items.append(readProcessorInfo(up))
    else:
        # We have no idea what we're looking at.  print(a diagnostic)
        # message and forward the file pointer to the next
        # record/sample/whatever.
        
        print('Unknown data_format (%d) in readCounterRecord.' % data_format)
        up.set_position(data_end)
        return None
    return items



def readCounterSample(up):
    sequence_number = up.unpack_uint()
    source_id = up.unpack_uint()
    recs_end = up.unpack_uint() + up.get_position() # the order of
                                                    # these funcalls
                                                    # is important!
    sample = CounterSample()
    while up.get_position() < recs_end - 1:
        rec = readCounterRecord(up)
        sample.counter_records.append(rec)
    return sample


def listenForSFlow(callback, address='0.0.0.0', port=6343):
    listen_on = (address, port)
    sock = socket(AF_INET, SOCK_DGRAM)
    sock.bind(listen_on)
    while True:
        datagram, src_addr = sock.recvfrom(65535)
        sflow_data = readSFlow(src_addr, datagram)
        for sample in sflow_data:
            callback(src_addr, sample)

if __name__=='__main__':
    listen_addr = ("0.0.0.0", 6343)
    sock = socket(AF_INET, SOCK_DGRAM)
    sock.bind(listen_addr)
    while True:
        data, addr = sock.recvfrom(65535)
        read_sflow_stream(addr, data)<|MERGE_RESOLUTION|>--- conflicted
+++ resolved
@@ -202,15 +202,12 @@
     print("read_sampled_header:header_protocol = %d" % header_protocol)
     print("read_sampled_header:frame_length = %d" % frame_length)
     print("read_sampled_header:stripped = %d" % stripped)
-<<<<<<< HEAD
-    print("read_sampled_header:header",header)
-=======
+
     # print("read_sampled_header:header",header)
     print('read_sampled_header:header')
     hexdump_bytes(bytes(header))
     print("read_sampled_header:header_source_ip = %d (%s)" % (header_source_ip, ip_to_string(header_source_ip)))
     print("read_sampled_header:header_dst_ip = %d (%s)" % (header_dst_ip, ip_to_string(header_dst_ip)))
->>>>>>> eb08bd07
 
 
 def read_sampled_ethernet(up, sample_datagram):
